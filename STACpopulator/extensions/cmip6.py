"""CMIP6 extension based on https://stac-extensions.github.io/cmip6/v1.0.0/schema.json"""

import json
from typing import Generic, TypeVar, Union, cast

import pystac
from pystac.extensions.base import ExtensionManagementMixin, PropertiesExtension
from pystac.extensions.hooks import ExtensionHooks

from datetime import date, datetime
from typing import Any, Dict, List, Literal
import pyessv
from pydantic import (
    AnyHttpUrl,
    FieldValidationInfo,
    field_validator,
    model_serializer,
)
from pydantic.networks import Url


from STACpopulator.stac_utils import ItemProperties
from STACpopulator.stac_utils import collection2literal

T = TypeVar("T", pystac.Collection, pystac.Item, pystac.Asset)

SCHEMA_URI = "https://stac-extensions.github.io/cmip6/v1.0.0/schema.json"


# CMIP6 controlled vocabulary (CV)
CV = pyessv.WCRP.CMIP6

# Enum classes built from the pyessv' CV
ActivityID = collection2literal(CV.activity_id)
ExperimentID = collection2literal(CV.experiment_id)
Frequency = collection2literal(CV.frequency)
GridLabel = collection2literal(CV.grid_label)
InstitutionID = collection2literal(CV.institution_id)
NominalResolution = collection2literal(CV.nominal_resolution)
Realm = collection2literal(CV.realm)
SourceID = collection2literal(CV.source_id)
SourceType = collection2literal(CV.source_type)
SubExperimentID = collection2literal(CV.sub_experiment_id)
TableID = collection2literal(CV.table_id)


class Properties(ItemProperties, validate_assignment=True):
    """Data model for CMIP6 Controlled Vocabulary."""

    Conventions: str
    activity_id: ActivityID
    creation_date: datetime
    data_specs_version: str
    experiment: str
    experiment_id: ExperimentID
    frequency: Frequency
    further_info_url: AnyHttpUrl
    grid_label: GridLabel
    institution: str
    institution_id: InstitutionID
    nominal_resolution: NominalResolution
    realm: List[Realm]
    source: str
    source_id: SourceID
    source_type: List[SourceType]
    sub_experiment: Union[str, Literal["none"]]
    sub_experiment_id: Union[SubExperimentID, Literal["none"]]
    table_id: TableID
    variable_id: str
    variant_label: str
    initialization_index: int
    physics_index: int
    realization_index: int
    forcing_index: int
    tracking_id: str
    version: str
    product: str
    license: str
    grid: str
    mip_era: str

<<<<<<< HEAD
=======
    #@model_serializer
    def serialize_extension(self) -> str:
        """Add prefix to all fields."""

        def json_encode(obj):
            if isinstance(obj, Url):
                return str(obj)
            if isinstance(obj, (datetime, date)):
                return obj.isoformat()
            raise TypeError(f"Type {type(obj)} not serializable")

        data = {prefix + k: v for k, v in self.model_dump().items()}
        return json.dumps(data, default=json_encode)

>>>>>>> dba86a52
    @field_validator("initialization_index", "physics_index", "realization_index", "forcing_index", mode="before")
    @classmethod
    def first_item(cls, v: list, info: FieldValidationInfo):
        """Pick single item from list."""
        assert len(v) == 1, f"{info.field_name} must have one item only."
        return v[0]

    @field_validator("realm", "source_type", mode="before")
    @classmethod
    def split(cls, v: str, info: FieldValidationInfo):
        """Split string into list."""
        return v.split(" ")

    @field_validator("version")
    @classmethod
    def validate_version(cls, v: str, info: FieldValidationInfo):
        assert v[0] == "v", "Version string should begin with a lower case 'v'"
        assert v[1:].isdigit(), "All characters in version string, except first, should be digits"
        return v


class CMIP6Extension(Generic[T], ExtensionManagementMixin[pystac.Item], PropertiesExtension):
    """An abstract class that can be used to extend the properties of a
    :class:`~pystac.Item` with properties from the :stac-ext:`CMIP6 Extension <cmip6>`.

    To create an instance of :class:`CMIP6Extension`, use the :meth:`CMIP6Extension.ext` method.
    """
    prefix: str = "cmip6:"

    def apply(self, attrs: Dict[str, Any]) -> None:
        """Applies Datacube Extension properties to the extended
        :class:`~pystac.Collection`, :class:`~pystac.Item` or :class:`~pystac.Asset`.

        Args:
            dimensions : Dictionary mapping dimension name to :class:`Dimension`
                objects.
            variables : Dictionary mapping variable name to a :class:`Variable`
                object.
        """
<<<<<<< HEAD
        import json

        p = Properties(**attrs)

        # Add prefix
        objs = {self.prefix + k: v for (k, v) in json.loads(p.model_dump_json()).items()}

        # Update item properties
        self.properties.update(**objs)
=======
        self.properties.update(**Properties(**attrs).model_dump())
>>>>>>> dba86a52

    @classmethod
    def get_schema_uri(cls) -> str:
        return SCHEMA_URI

    @classmethod
    def ext(cls, obj: T, add_if_missing: bool = False):
        """Extends the given STAC Object with properties from the :stac-ext:`CMIP6
        Extension <cmip6>`.

        This extension can be applied to instances of :class:`~pystac.Item`.

        Raises:
            pystac.ExtensionTypeError : If an invalid object type is passed.
        """
        if isinstance(obj, pystac.Item):
            cls.validate_has_extension(obj, add_if_missing)
            return cast(CMIP6Extension[T], ItemCMIP6Extension(obj))
        else:
            raise pystac.ExtensionTypeError(cls._ext_error_message(obj))


class ItemCMIP6Extension(CMIP6Extension[pystac.Item]):
    """A concrete implementation of :class:`DatacubeExtension` on an
    :class:`~pystac.Item` that extends the properties of the Item to include properties
    defined in the :stac-ext:`Datacube Extension <datacube>`.

    This class should generally not be instantiated directly. Instead, call
    :meth:`DatacubeExtension.ext` on an :class:`~pystac.Item` to extend it.
    """

    item: pystac.Item
    properties: Dict[str, Any]

    def __init__(self, item: pystac.Item):
        self.item = item
        self.properties = item.properties

    def __repr__(self) -> str:
        return "<ItemCMIP6Extension Item id={}>".format(self.item.id)


class CMIP6ExtensionHooks(ExtensionHooks):
    schema_uri: str = SCHEMA_URI
    prev_extension_ids = {"cmip6"}
    stac_object_types = {pystac.STACObjectType.ITEM}


CMIP6_EXTENSION_HOOKS: ExtensionHooks = CMIP6ExtensionHooks()<|MERGE_RESOLUTION|>--- conflicted
+++ resolved
@@ -79,23 +79,7 @@
     grid: str
     mip_era: str
 
-<<<<<<< HEAD
-=======
-    #@model_serializer
-    def serialize_extension(self) -> str:
-        """Add prefix to all fields."""
 
-        def json_encode(obj):
-            if isinstance(obj, Url):
-                return str(obj)
-            if isinstance(obj, (datetime, date)):
-                return obj.isoformat()
-            raise TypeError(f"Type {type(obj)} not serializable")
-
-        data = {prefix + k: v for k, v in self.model_dump().items()}
-        return json.dumps(data, default=json_encode)
-
->>>>>>> dba86a52
     @field_validator("initialization_index", "physics_index", "realization_index", "forcing_index", mode="before")
     @classmethod
     def first_item(cls, v: list, info: FieldValidationInfo):
@@ -135,7 +119,6 @@
             variables : Dictionary mapping variable name to a :class:`Variable`
                 object.
         """
-<<<<<<< HEAD
         import json
 
         p = Properties(**attrs)
@@ -145,9 +128,6 @@
 
         # Update item properties
         self.properties.update(**objs)
-=======
-        self.properties.update(**Properties(**attrs).model_dump())
->>>>>>> dba86a52
 
     @classmethod
     def get_schema_uri(cls) -> str:
